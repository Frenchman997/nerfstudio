# Copyright 2022 The Nerfstudio Team. All rights reserved.
#
# Licensed under the Apache License, Version 2.0 (the "License");
# you may not use this file except in compliance with the License.
# You may obtain a copy of the License at
#
#     http://www.apache.org/licenses/LICENSE-2.0
#
# Unless required by applicable law or agreed to in writing, software
# distributed under the License is distributed on an "AS IS" BASIS,
# WITHOUT WARRANTIES OR CONDITIONS OF ANY KIND, either express or implied.
# See the License for the specific language governing permissions and
# limitations under the License.

"""
Datamanager.
"""

from __future__ import annotations

from abc import abstractmethod
from dataclasses import dataclass, field
from typing import Any, Dict, List, Optional, Tuple, Type, Union

import torch
import tyro
from rich.progress import Console
from torch import nn
from torch.nn import Parameter
from torch.utils.data import Dataset
from torch.utils.data.distributed import DistributedSampler
from typing_extensions import Literal

from nerfstudio.cameras.camera_optimizers import CameraOptimizerConfig
from nerfstudio.cameras.cameras import CameraType
from nerfstudio.cameras.rays import RayBundle
from nerfstudio.configs.base_config import InstantiateConfig
from nerfstudio.data.dataparsers.blender_dataparser import BlenderDataParserConfig
from nerfstudio.data.dataparsers.depth_dataparser import DepthDataParserConfig
from nerfstudio.data.dataparsers.dnerf_dataparser import DNeRFDataParserConfig
from nerfstudio.data.dataparsers.friends_dataparser import FriendsDataParserConfig
from nerfstudio.data.dataparsers.instant_ngp_dataparser import (
    InstantNGPDataParserConfig,
)
from nerfstudio.data.dataparsers.nerfstudio_dataparser import NerfstudioDataParserConfig
from nerfstudio.data.dataparsers.nuscenes_dataparser import NuScenesDataParserConfig
from nerfstudio.data.dataparsers.phototourism_dataparser import (
    PhototourismDataParserConfig,
)
from nerfstudio.data.dataparsers.record3d_dataparser import Record3DDataParserConfig
from nerfstudio.data.datasets.base_dataset import InputDataset
from nerfstudio.data.pixel_samplers import EquirectangularPixelSampler, PixelSampler
from nerfstudio.data.utils.dataloaders import (
    CacheDataloader,
    FixedIndicesEvalDataloader,
    RandIndicesEvalDataloader,
)
from nerfstudio.data.utils.nerfstudio_collate import nerfstudio_collate
from nerfstudio.engine.callbacks import TrainingCallback, TrainingCallbackAttributes
from nerfstudio.model_components.ray_generators import RayGenerator
from nerfstudio.utils.misc import IterableWrapper

CONSOLE = Console(width=120)

AnnotatedDataParserUnion = tyro.conf.OmitSubcommandPrefixes[  # Omit prefixes of flags in subcommands.
    tyro.extras.subcommand_type_from_defaults(
        {
            "nerfstudio-data": NerfstudioDataParserConfig(),
            "blender-data": BlenderDataParserConfig(),
            "friends-data": FriendsDataParserConfig(),
            "instant-ngp-data": InstantNGPDataParserConfig(),
            "nuscenes-data": NuScenesDataParserConfig(),
            "record3d-data": Record3DDataParserConfig(),
            "dnerf-data": DNeRFDataParserConfig(),
<<<<<<< HEAD
            "depth-data": DepthDataParserConfig(),
=======
            "phototourism-data": PhototourismDataParserConfig(),
>>>>>>> e605b334
        },
        prefix_names=False,  # Omit prefixes in subcommands themselves.
    )
]
"""Union over possible dataparser types, annotated with metadata for tyro. This is the
same as the vanilla union, but results in shorter subcommand names."""


class DataManager(nn.Module):
    """Generic data manager's abstract class

    This version of the data manager is designed be a monolithic way to load data and latents,
    especially since this may contain learnable parameters which need to be shared across the train
    and test data managers. The idea is that we have setup methods for train and eval separately and
    this can be a combined train/eval if you want.

    Usage:
    To get data, use the next_train and next_eval functions.
    This data manager's next_train and next_eval methods will return 2 things:
        1. A Raybundle: This will contain the rays we are sampling, with latents and
            conditionals attached (everything needed at inference)
        2. A "batch" of auxilury information: This will contain the mask, the ground truth
            pixels, etc needed to actually train, score, etc the model

    Rationale:
    Because of this abstraction we've added, we can support more NeRF paradigms beyond the
    vanilla nerf paradigm of single-scene, fixed-images, no-learnt-latents.
    We can now support variable scenes, variable number of images, and arbitrary latents.


    Train Methods:
        setup_train: sets up for being used as train
        iter_train: will be called on __iter__() for the train iterator
        next_train: will be called on __next__() for the training iterator
        get_train_iterable: utility that gets a clean pythonic iterator for your training data

    Eval Methods:
        setup_eval: sets up for being used as eval
        iter_eval: will be called on __iter__() for the eval iterator
        next_eval: will be called on __next__() for the eval iterator
        get_eval_iterable: utility that gets a clean pythonic iterator for your eval data


    Attributes:
        train_count (int): the step number of our train iteration, needs to be incremented manually
        eval_count (int): the step number of our eval iteration, needs to be incremented manually
        train_dataset (Dataset): the dataset for the train dataset
        eval_dataset (Dataset): the dataset for the eval dataset

        Additional attributes specific to each subclass are defined in the setup_train and setup_eval
        functions.

    """

    train_dataset: Optional[Dataset] = None
    eval_dataset: Optional[Dataset] = None
    train_sampler: Optional[DistributedSampler] = None
    eval_sampler: Optional[DistributedSampler] = None

    def __init__(self):
        """Constructor for the DataManager class.

        Subclassed DataManagers will likely need to override this constructor.

        If you aren't manually calling the setup_train and setup_eval functions from an overriden
        constructor, that you call super().__init__() BEFORE you initialize any
        nn.Modules or nn.Parameters, but AFTER you've already set all the attributes you need
        for the setup functions."""
        super().__init__()
        self.train_count = 0
        self.eval_count = 0
        if self.train_dataset and self.test_mode != "inference":
            self.setup_train()
        if self.eval_dataset and self.test_mode != "inference":
            self.setup_eval()

    def forward(self):
        """Blank forward method

        This is an nn.Module, and so requires a forward() method normally, although in our case
        we do not need a forward() method"""
        raise NotImplementedError

    def iter_train(self):
        """The __iter__ function for the train iterator.

        This only exists to assist the get_train_iterable function, since we need to pass
        in an __iter__ function for our trivial iterable that we are making."""
        self.train_count = 0

    def iter_eval(self):
        """The __iter__ function for the eval iterator.

        This only exists to assist the get_eval_iterable function, since we need to pass
        in an __iter__ function for our trivial iterable that we are making."""
        self.eval_count = 0

    def get_train_iterable(self, length=-1) -> IterableWrapper:
        """Gets a trivial pythonic iterator that will use the iter_train and next_train functions
        as __iter__ and __next__ methods respectivley.

        This basically is just a little utility if you want to do something like:
        |    for ray_bundle, batch in datamanager.get_train_iterable():
        |        <eval code here>
        since the returned IterableWrapper is just an iterator with the __iter__ and __next__
        methods (methods bound to our DataManager instance in this case) specified in the constructor.
        """
        return IterableWrapper(self.iter_train, self.next_train, length)

    def get_eval_iterable(self, length=-1) -> IterableWrapper:
        """Gets a trivial pythonic iterator that will use the iter_eval and next_eval functions
        as __iter__ and __next__ methods respectivley.

        This basically is just a little utility if you want to do something like:
        |    for ray_bundle, batch in datamanager.get_eval_iterable():
        |        <eval code here>
        since the returned IterableWrapper is just an iterator with the __iter__ and __next__
        methods (methods bound to our DataManager instance in this case) specified in the constructor.
        """
        return IterableWrapper(self.iter_eval, self.next_eval, length)

    @abstractmethod
    def setup_train(self):
        """Sets up the data manager for training.

        Here you will define any subclass specific object attributes from the attribute"""
        raise NotImplementedError

    @abstractmethod
    def setup_eval(self):
        """Sets up the data manager for evaluation"""
        raise NotImplementedError

    @abstractmethod
    def next_train(self, step: int) -> Tuple:
        """Returns the next batch of data from the train data manager.

        This will be a tuple of all the information that this data manager outputs.
        """
        raise NotImplementedError

    @abstractmethod
    def next_eval(self, step: int) -> Tuple:
        """Returns the next batch of data from the eval data manager.

        This will be a tuple of all the information that this data manager outputs.
        """
        raise NotImplementedError

    @abstractmethod
    def next_eval_image(self, step: int) -> Tuple:
        """Returns the next eval image."""
        raise NotImplementedError

    def get_training_callbacks(  # pylint:disable=no-self-use
        self, training_callback_attributes: TrainingCallbackAttributes  # pylint: disable=unused-argument
    ) -> List[TrainingCallback]:
        """Returns a list of callbacks to be used during training."""
        return []

    @abstractmethod
    def get_param_groups(self) -> Dict[str, List[Parameter]]:  # pylint: disable=no-self-use
        """Get the param groups for the data manager.

        Returns:
            A list of dictionaries containing the data manager's param groups.
        """
        return {}


@dataclass
class VanillaDataManagerConfig(InstantiateConfig):
    """Configuration for data manager instantiation; DataManager is in charge of keeping the train/eval dataparsers;
    After instantiation, data manager holds both train/eval datasets and is in charge of returning unpacked
    train/eval data at each iteration
    """

    _target: Type = field(default_factory=lambda: VanillaDataManager)
    """Target class to instantiate."""
    dataparser: AnnotatedDataParserUnion = BlenderDataParserConfig()
    """Specifies the dataparser used to unpack the data."""
    train_num_rays_per_batch: int = 1024
    """Number of rays per batch to use per training iteration."""
    train_num_images_to_sample_from: int = -1
    """Number of images to sample during training iteration."""
    train_num_times_to_repeat_images: int = -1
    """When not training on all images, number of iterations before picking new
    images. If -1, never pick new images."""
    eval_num_rays_per_batch: int = 1024
    """Number of rays per batch to use per eval iteration."""
    eval_num_images_to_sample_from: int = -1
    """Number of images to sample during eval iteration."""
    eval_num_times_to_repeat_images: int = -1
    """When not evaluating on all images, number of iterations before picking
    new images. If -1, never pick new images."""
    eval_image_indices: Optional[Tuple[int, ...]] = (0,)
    """Specifies the image indices to use during eval; if None, uses all."""
    camera_optimizer: CameraOptimizerConfig = CameraOptimizerConfig()
    """Specifies the camera pose optimizer used during training. Helpful if poses are noisy, such as for data from
    Record3D."""
    collate_fn = staticmethod(nerfstudio_collate)
    """Specifies the collate function to use for the train and eval dataloaders."""
    camera_res_scale_factor: float = 1.0
    """The scale factor for scaling spatial data such as images, mask, semantics
    along with relevant information about camera intrinsics
    """


class VanillaDataManager(DataManager):  # pylint: disable=abstract-method
    """Basic stored data manager implementation.

    This is pretty much a port over from our old dataloading utilities, and is a little jank
    under the hood. We may clean this up a little bit under the hood with more standard dataloading
    components that can be strung together, but it can be just used as a black box for now since
    only the constructor is likely to change in the future, or maybe passing in step number to the
    next_train and next_eval functions.

    Args:
        config: the DataManagerConfig used to instantiate class
    """

    config: VanillaDataManagerConfig
    train_dataset: InputDataset
    eval_dataset: InputDataset

    def __init__(
        self,
        config: VanillaDataManagerConfig,
        device: Union[torch.device, str] = "cpu",
        test_mode: Literal["test", "val", "inference"] = "val",
        world_size: int = 1,
        local_rank: int = 0,
        **kwargs,  # pylint: disable=unused-argument
    ):
        self.config = config
        self.device = device
        self.world_size = world_size
        self.local_rank = local_rank
        self.sampler = None
        self.test_mode = test_mode
        self.test_split = "test" if test_mode in ["test", "inference"] else "val"
        self.dataparser = self.config.dataparser.setup()

        self.train_dataset = self.create_train_dataset()
        self.eval_dataset = self.create_eval_dataset()
        super().__init__()

    def create_train_dataset(self) -> InputDataset:
        """Sets up the data loaders for training"""
        return InputDataset(
            dataparser_outputs=self.dataparser.get_dataparser_outputs(split="train"),
            scale_factor=self.config.camera_res_scale_factor,
        )

    def create_eval_dataset(self) -> InputDataset:
        """Sets up the data loaders for evaluation"""
        return InputDataset(
            dataparser_outputs=self.dataparser.get_dataparser_outputs(split=self.test_split),
            scale_factor=self.config.camera_res_scale_factor,
        )

    def _get_pixel_sampler(  # pylint: disable=no-self-use
        self, dataset: InputDataset, *args: Any, **kwargs: Any
    ) -> PixelSampler:
        """Infer pixel sampler to use."""
        # If all images are equirectangular, use equirectangular pixel sampler
        is_equirectangular = dataset.cameras.camera_type == CameraType.EQUIRECTANGULAR.value
        if is_equirectangular.all():
            return EquirectangularPixelSampler(*args, **kwargs)
        # Otherwise, use the default pixel sampler
        if is_equirectangular.any():
            CONSOLE.print("[bold yellow]Warning: Some cameras are equirectangular, but using default pixel sampler.")
        return PixelSampler(*args, **kwargs)

    def setup_train(self):
        """Sets up the data loaders for training"""
        assert self.train_dataset is not None
        CONSOLE.print("Setting up training dataset...")
        self.train_image_dataloader = CacheDataloader(
            self.train_dataset,
            num_images_to_sample_from=self.config.train_num_images_to_sample_from,
            num_times_to_repeat_images=self.config.train_num_times_to_repeat_images,
            device=self.device,
            num_workers=self.world_size * 4,
            pin_memory=True,
            collate_fn=self.config.collate_fn,
        )
        self.iter_train_image_dataloader = iter(self.train_image_dataloader)
        self.train_pixel_sampler = self._get_pixel_sampler(self.train_dataset, self.config.train_num_rays_per_batch)
        self.train_camera_optimizer = self.config.camera_optimizer.setup(
            num_cameras=self.train_dataset.cameras.size, device=self.device
        )
        self.train_ray_generator = RayGenerator(
            self.train_dataset.cameras.to(self.device),
            self.train_camera_optimizer,
        )

    def setup_eval(self):
        """Sets up the data loader for evaluation"""
        assert self.eval_dataset is not None
        CONSOLE.print("Setting up evaluation dataset...")
        self.eval_image_dataloader = CacheDataloader(
            self.eval_dataset,
            num_images_to_sample_from=self.config.eval_num_images_to_sample_from,
            num_times_to_repeat_images=self.config.eval_num_times_to_repeat_images,
            device=self.device,
            num_workers=self.world_size * 4,
            pin_memory=True,
            collate_fn=self.config.collate_fn,
        )
        self.iter_eval_image_dataloader = iter(self.eval_image_dataloader)
        self.eval_pixel_sampler = self._get_pixel_sampler(self.eval_dataset, self.config.eval_num_rays_per_batch)
        self.eval_ray_generator = RayGenerator(
            self.eval_dataset.cameras.to(self.device),
            self.train_camera_optimizer,  # should be shared between train and eval.
        )
        # for loading full images
        self.fixed_indices_eval_dataloader = FixedIndicesEvalDataloader(
            input_dataset=self.eval_dataset,
            device=self.device,
            num_workers=self.world_size * 4,
        )
        self.eval_dataloader = RandIndicesEvalDataloader(
            input_dataset=self.eval_dataset,
            image_indices=self.config.eval_image_indices,
            device=self.device,
            num_workers=self.world_size * 4,
        )

    def next_train(self, step: int) -> Tuple[RayBundle, Dict]:
        """Returns the next batch of data from the train dataloader."""
        self.train_count += 1
        image_batch = next(self.iter_train_image_dataloader)
        batch = self.train_pixel_sampler.sample(image_batch)
        ray_indices = batch["indices"]
        ray_bundle = self.train_ray_generator(ray_indices)
        return ray_bundle, batch

    def next_eval(self, step: int) -> Tuple[RayBundle, Dict]:
        """Returns the next batch of data from the eval dataloader."""
        self.eval_count += 1
        image_batch = next(self.iter_eval_image_dataloader)
        batch = self.eval_pixel_sampler.sample(image_batch)
        ray_indices = batch["indices"]
        ray_bundle = self.eval_ray_generator(ray_indices)
        return ray_bundle, batch

    def next_eval_image(self, step: int) -> Tuple[int, RayBundle, Dict]:
        for camera_ray_bundle, batch in self.eval_dataloader:
            assert camera_ray_bundle.camera_indices is not None
            image_idx = int(camera_ray_bundle.camera_indices[0, 0, 0])
            return image_idx, camera_ray_bundle, batch
        raise ValueError("No more eval images")

    def get_param_groups(self) -> Dict[str, List[Parameter]]:  # pylint: disable=no-self-use
        """Get the param groups for the data manager.
        Returns:
            A list of dictionaries containing the data manager's param groups.
        """
        param_groups = {}

        camera_opt_params = list(self.train_camera_optimizer.parameters())
        if self.config.camera_optimizer.mode != "off":
            assert len(camera_opt_params) > 0
            param_groups[self.config.camera_optimizer.param_group] = camera_opt_params
        else:
            assert len(camera_opt_params) == 0

        return param_groups<|MERGE_RESOLUTION|>--- conflicted
+++ resolved
@@ -72,11 +72,8 @@
             "nuscenes-data": NuScenesDataParserConfig(),
             "record3d-data": Record3DDataParserConfig(),
             "dnerf-data": DNeRFDataParserConfig(),
-<<<<<<< HEAD
             "depth-data": DepthDataParserConfig(),
-=======
             "phototourism-data": PhototourismDataParserConfig(),
->>>>>>> e605b334
         },
         prefix_names=False,  # Omit prefixes in subcommands themselves.
     )
